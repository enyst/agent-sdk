--- conflicted
+++ resolved
@@ -244,7 +244,6 @@
     assert not model_matches("openai/gpt-4", ["anthropic/*"])
 
 
-<<<<<<< HEAD
 @pytest.mark.parametrize(
     "model,expected_responses_api",
     [
@@ -340,7 +339,8 @@
     # Should still have other expected features
     assert features.supports_function_calling
     assert not features.supports_prompt_cache  # gpt-4o doesn't support caching
-=======
+
+
 def test_stop_words_grok_provider_prefixed():
     """Test that grok models don't support stop words with and without provider prefixes."""  # noqa: E501
     assert get_features("xai/grok-4-0709").supports_stop_words is False
@@ -361,5 +361,4 @@
 def test_supports_stop_words_false_models(model):
     """Test models that don't support stop words."""
     features = get_features(model)
-    assert features.supports_stop_words is False
->>>>>>> 585d4779
+    assert features.supports_stop_words is False