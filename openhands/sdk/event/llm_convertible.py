--- conflicted
+++ resolved
@@ -42,17 +42,11 @@
     thought: list[TextContent] = Field(
         ..., description="The thought process of the agent before taking this action"
     )
-<<<<<<< HEAD
     reasoning_content: str | None = Field(
         default=None,
         description="Intermediate reasoning/thinking content from reasoning models",
     )
-    action: ActionBase = Field(
-        ..., description="Single action (tool call) returned by LLM"
-    )
-=======
     action: Action = Field(..., description="Single action (tool call) returned by LLM")
->>>>>>> 7489bd8d
     tool_name: str = Field(..., description="The name of the tool being called")
     tool_call_id: str = Field(
         ..., description="The unique id returned by LLM API for this tool call"
